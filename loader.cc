--- conflicted
+++ resolved
@@ -305,11 +305,8 @@
     drvman->register_driver(virtio::net::probe);
     drvman->register_driver(virtio::rng::probe);
     drvman->register_driver(xenfront::xenbus::probe);
-<<<<<<< HEAD
     drvman->register_driver(ide::ide_drive::probe);
-=======
     boot_time.event("drivers probe");
->>>>>>> 2209c95a
     drvman->load_all();
     drvman->list_drivers();
 
