--- conflicted
+++ resolved
@@ -96,25 +96,6 @@
 	                $(filter-out %.bin, $(^:%.ld=-T %.ld)), LD $@)
 
 arch/x64/boot32.o: loader.elf
-
-<<<<<<< HEAD
-fs = fs/fs.o bootfs.o
-
-fs +=	fs/vfs/main.o \
-	fs/vfs/kern_physio.o \
-	fs/vfs/subr_uio.o \
-	fs/vfs/vfs_conf.o \
-	fs/vfs/vfs_lookup.o \
-	fs/vfs/vfs_mount.o \
-	fs/vfs/vfs_vnode.o \
-	fs/vfs/vfs_task.o \
-	fs/vfs/vfs_syscalls.o
-
-fs +=	fs/ramfs/ramfs_vfsops.o \
-	fs/ramfs/ramfs_vnops.o
-
-fs +=	fs/devfs/devfs_vnops.o \
-	fs/devfs/device.o
 
 bsd  = bsd/net.o  
 bsd += bsd/sys/kern/kern_mbuf.o
@@ -138,17 +119,11 @@
 bsd += bsd/sys/net/if_loop.o  
 bsd += bsd/sys/net/if.o  
 
-=======
->>>>>>> b67d0ea6
 drivers :=
 drivers += drivers/console.o drivers/vga.o drivers/isa-serial.o
 drivers += drivers/debug-console.o
 drivers += drivers/ramdisk.o
-<<<<<<< HEAD
-drivers += $(fs)
 drivers += $(bsd)
-=======
->>>>>>> b67d0ea6
 drivers += core/mmu.o
 drivers += core/elf.o
 drivers += core/interrupt.o
