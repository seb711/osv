/*
 * Copyright (C) 2013 Cloudius Systems, Ltd.
 *
 * This work is open source software, licensed under the terms of the
 * BSD license as described in the LICENSE file in the top-level directory.
 */

#ifndef ARCH_X86_PROCESSOR_H
#define ARCH_X86_PROCESSOR_H

#include <osv/types.h>

namespace processor {

constexpr ulong cr0_pe = 1u << 0;
constexpr ulong cr0_mp = 1u << 1;
constexpr ulong cr0_em = 1u << 2;
constexpr ulong cr0_ts = 1u << 3;
constexpr ulong cr0_et = 1u << 4;
constexpr ulong cr0_ne = 1u << 5;
constexpr ulong cr0_wp = 1u << 16;
constexpr ulong cr0_am = 1u << 18;
constexpr ulong cr0_nw = 1u << 29;
constexpr ulong cr0_cd = 1u << 30;
constexpr ulong cr0_pg = 1u << 31;

constexpr ulong cr4_vme = 1u << 0;
constexpr ulong cr4_pvi = 1u << 1;
constexpr ulong cr4_tsd = 1u << 2;
constexpr ulong cr4_de = 1u << 3;
constexpr ulong cr4_pse = 1u << 4;
constexpr ulong cr4_pae = 1u << 5;
constexpr ulong cr4_mce = 1u << 6;
constexpr ulong cr4_pge = 1u << 7;
constexpr ulong cr4_pce = 1u << 8;
constexpr ulong cr4_osfxsr = 1u << 9;
constexpr ulong cr4_osxmmexcpt = 1u << 10;
constexpr ulong cr4_vmxe = 1u << 13;
constexpr ulong cr4_smxe = 1u << 14;
constexpr ulong cr4_fsgsbase = 1u << 16;
constexpr ulong cr4_pcide = 1u << 17;
constexpr ulong cr4_osxsave = 1u << 18;
constexpr ulong cr4_smep = 1u << 20;

constexpr ulong rflags_if = 1u << 9;

struct cpuid_result {
    u32 a, b, c, d;
};

inline cpuid_result cpuid(u32 function) {
    cpuid_result r;
    asm("cpuid" : "=a"(r.a), "=b"(r.b), "=c"(r.c), "=d"(r.d)
                : "0"(function));
    return r;
}

inline cpuid_result cpuid(u32 function, u32 subleaf) {
    cpuid_result r;
    asm("cpuid" : "=a"(r.a), "=b"(r.b), "=c"(r.c), "=d"(r.d)
                : "0"(function), "2"(subleaf));
    return r;
}

inline ulong read_cr0() {
    ulong r;
    asm volatile ("mov %%cr0, %0" : "=r"(r));
    return r;
}

inline void write_cr0(ulong r) {
    asm volatile ("mov %0, %%cr0" : : "r"(r));
}

inline ulong read_cr2() {
    ulong r;
    asm volatile ("mov %%cr2, %0" : "=r"(r));
    return r;
}

inline void write_cr2(ulong r) {
    asm volatile ("mov %0, %%cr2" : : "r"(r));
}

inline ulong read_cr3() {
    ulong r;
    asm volatile ("mov %%cr3, %0" : "=r"(r));
    return r;
}

inline void write_cr3(ulong r) {
    asm volatile ("mov %0, %%cr3" : : "r"(r));
}

inline ulong read_cr4() {
    ulong r;
    asm volatile ("mov %%cr4, %0" : "=r"(r));
    return r;
}

inline void write_cr4(ulong r) {
    asm volatile ("mov %0, %%cr4" : : "r"(r));
}

inline ulong read_cr8() {
    ulong r;
    asm volatile ("mov %%cr8, %0" : "=r"(r));
    return r;
}

inline void write_cr8(ulong r) {
    asm volatile ("mov %0, %%cr8" : : "r"(r));
}

struct desc_ptr {
    desc_ptr(u16 limit, ulong addr) : limit(limit), addr(addr) {}
    u16 limit;
    ulong addr;
} __attribute__((packed));

inline void lgdt(const desc_ptr& ptr) {
    asm volatile ("lgdt %0" : : "m"(ptr));
}

inline void sgdt(desc_ptr& ptr) {
    asm volatile ("sgdt %0" : "=m"(ptr));
}

inline void lidt(const desc_ptr& ptr) {
    asm volatile ("lidt %0" : : "m"(ptr));
}

inline void sidt(desc_ptr& ptr) {
    asm volatile ("sidt %0" : "=m"(ptr));
}

inline void ltr(u16 tr) {
    asm volatile("ltr %0" : : "rm"(tr));
}

inline u16 str() {
    u16 tr;
    asm volatile("str %0" : "=rm"(tr));
    return tr;
}

inline u16 read_cs() {
    u16 r;
    asm volatile ("mov %%cs, %0" : "=rm"(r));
    return r;
}

inline u16 read_ds() {
    u16 r;
    asm volatile ("mov %%ds, %0" : "=rm"(r));
    return r;
}

inline void write_ds(u16 r) {
    asm volatile ("mov %0, %%ds" : : "rm"(r));
}

inline u16 read_es() {
    u16 r;
    asm volatile ("mov %%es, %0" : "=rm"(r));
    return r;
}

inline void write_es(u16 r) {
    asm volatile ("mov %0, %%es" : : "rm"(r));
}

inline u16 read_fs() {
    u16 r;
    asm volatile ("mov %%fs, %0" : "=rm"(r));
    return r;
}

inline void write_fs(u16 r) {
    asm volatile ("mov %0, %%fs" : : "rm"(r));
}

inline u16 read_gs() {
    u16 r;
    asm volatile ("mov %%gs, %0" : "=rm"(r));
    return r;
}

inline void write_gs(u16 r) {
    asm volatile ("mov %0, %%gs" : : "rm"(r));
}

inline u16 read_ss() {
    u16 r;
    asm volatile ("mov %%ss, %0" : "=rm"(r));
    return r;
}

inline void write_ss(u16 r) {
    asm volatile ("mov %0, %%ss" : : "rm"(r));
}

inline u64 rdmsr(u32 index) {
    u32 lo, hi;
    asm volatile ("rdmsr" : "=a"(lo), "=d"(hi) : "c"(index));
    return lo | ((u64)hi << 32);
}

inline void wrmsr(u32 index, u64 data) {
    u32 lo = data, hi = data >> 32;
    asm volatile ("wrmsr" : : "c"(index), "a"(lo), "d"(hi));
}

inline bool wrmsr_safe(u32 index, u64 data) {
    u32 lo = data, hi = data >> 32;

    bool ret = true;
    asm volatile ("1: \n\t"
                  "wrmsr\n\t"
                  "2: \n\t"
                  ".pushsection .text.fixup, \"ax\" \n\t"
                  "3: \n\t"
                  "xor %[ret], %[ret]\n\t"
                  "jmp 2b \n\t"
                  ".popsection \n\t"
                  ".pushsection .fixup, \"a\" \n\t"
                  ".quad 1b, 3b \n\t"
                  ".popsection\n"
            :  [ret]"+r"(ret)
            : "c"(index), "a"(lo), "d"(hi));

    return ret;
}

inline void wrfsbase(u64 data)
{
    asm volatile("wrfsbase %0" : : "r"(data));
}

inline void halt_no_interrupts() {
    asm volatile ("cli; hlt" : : : "memory");
}

inline void sti_hlt() {
    asm volatile ("sti; hlt" : : : "memory");
}

inline u8 inb(u16 port)
{
    u8 r;
    asm volatile ("inb %1, %0":"=a" (r):"dN" (port));
    return r;
}

inline u16 inw(u16 port)
{
    u16 r;
    asm volatile ("inw %1, %0":"=a" (r):"dN" (port));
    return r;
}

inline u32 inl(u16 port)
{
    u32 r;
    asm volatile ("inl %1, %0":"=a" (r):"dN" (port));
    return r;
}

<<<<<<< HEAD
/* cnt is not bytes, 4byte counter */
inline void insl(void *addr, int cnt, u16 port)
{
    asm volatile ("rep insl"
        :"+D" (addr), "+c" (cnt)
        : "d" (port)
        : "memory", "cc");
}

inline void outb (u8 val, u16 port)
=======
inline void outb(u8 val, u16 port)
>>>>>>> 3f155c96
{
    asm volatile ("outb %0, %1"::"a" (val), "dN" (port));

}

inline void outw(u16 val, u16 port)
{
    asm volatile ("outw %0, %1"::"a" (val), "dN" (port));

}

inline void outl(u32 val, u16 port)
{
    asm volatile ("outl %0, %1"::"a" (val), "dN" (port));

}

/* cnt is not bytes, 4byte counter */
inline void outsl(void *addr, int cnt, u16 port)
{
    asm volatile ("rep outsl"
        :"+S" (addr), "+c" (cnt)
        : "d" (port)
        : "cc");
}

inline void sti()
{
    asm volatile ("sti" : : : "memory");
}

inline void cli()
{
    asm volatile ("cli" : : : "memory");
}

__attribute__((no_instrument_function))
inline void cli_notrace();

inline void cli_notrace()
{
    asm volatile ("cli" : : : "memory");
}

inline u64 rdtsc()
{
    u32 lo, hi;
    asm("rdtsc" : "=a"(lo), "=d"(hi));
    return lo | (u64(hi) << 32);
}

struct fpu_state {
    char x[512];
    char extra[];
};

inline void fxsave(fpu_state* s)
{
    asm volatile("fxsaveq %0" : "=m"(*s));
}

inline void fxrstor(fpu_state* s)
{
    asm volatile("fxrstorq %0" : : "m"(*s));
}

inline void xsave(fpu_state* s, u64 mask)
{
    u32 a = mask, d = mask >> 32;
    asm volatile("xsaveq %[fpu]" : [fpu]"=m"(*s) : "a"(a), "d"(d));
}

inline void xsaveopt(fpu_state* s, u64 mask)
{
    u32 a = mask, d = mask >> 32;
    asm volatile("xsaveoptq %[fpu]" : [fpu]"=m"(*s) : "a"(a), "d"(d));
}

inline void xrstor(const fpu_state* s, u64 mask)
{
    u32 a = mask, d = mask >> 32;
    asm volatile("xrstorq %[fpu]" : : [fpu]"m"(*s), "a"(a), "d"(d));
}

struct task_state_segment {
    u32 reserved0;
    u64 rsp[3];
    u64 ist[8];   // ist[0] is reserved
    u32 reserved1;
    u32 reserved2;
    u16 reserved3;
    u16 io_bitmap_base;
} __attribute__((packed));

struct aligned_task_state_segment {
    u32 pad;  // force 64-bit structures to be aligned
    task_state_segment tss;
} __attribute__((packed, aligned(8)));

};

#endif<|MERGE_RESOLUTION|>--- conflicted
+++ resolved
@@ -266,7 +266,6 @@
     return r;
 }
 
-<<<<<<< HEAD
 /* cnt is not bytes, 4byte counter */
 inline void insl(void *addr, int cnt, u16 port)
 {
@@ -276,10 +275,7 @@
         : "memory", "cc");
 }
 
-inline void outb (u8 val, u16 port)
-=======
 inline void outb(u8 val, u16 port)
->>>>>>> 3f155c96
 {
     asm volatile ("outb %0, %1"::"a" (val), "dN" (port));
 
